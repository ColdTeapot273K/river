--- conflicted
+++ resolved
@@ -16,16 +16,8 @@
 Describe all the versions that can help us to correct the bug
 -->
 
-<<<<<<< HEAD
-**`river` version** :
-
-**Python version** :
-=======
-**`creme` version**: 
-
-**Python version**: 
->>>>>>> 104f2102
-
+**river version**:
+**Python version**:
 **Operating system**:
 
 ## Describe the bug
