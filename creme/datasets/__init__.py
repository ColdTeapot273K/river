--- conflicted
+++ resolved
@@ -4,11 +4,8 @@
 from .credit_card import CreditCard
 from .elec2 import Elec2
 from .kdd99_http import KDD99HTTP
-<<<<<<< HEAD
+from .phishing import Phishing
 from .movielens100k import MovieLens100K
-=======
-from .phishing import Phishing
->>>>>>> ad69d2df
 from .restaurants import Restaurants
 from .sms_spam import SMSSpam
 from .toulouse_bikes import ToulouseBikes
@@ -23,11 +20,8 @@
     'CreditCard',
     'Elec2',
     'KDD99HTTP',
-<<<<<<< HEAD
+    'Phishing',
     'MovieLens100K',
-=======
-    'Phishing',
->>>>>>> ad69d2df
     'Restaurants',
     'SMSSpam',
     'ToulouseBikes',
