--- conflicted
+++ resolved
@@ -1109,12 +1109,9 @@
         ----------
         y: float or list or np.ndarray
             The true value(s).
-<<<<<<< HEAD
-=======
 
         prediction: float or list or np.ndarray
             The predicted value(s).
->>>>>>> 1e250d9f
 
         prediction: float or list or np.ndarray
             The predicted value(s).
@@ -1140,10 +1137,6 @@
         -------
         float
             The average mean square error.
-<<<<<<< HEAD
-=======
-
->>>>>>> 1e250d9f
         """
         if self.sample_count == 0:
             return 0.0
@@ -1157,10 +1150,6 @@
         -------
         float
             The average absolute error.
-<<<<<<< HEAD
-=======
-
->>>>>>> 1e250d9f
         """
         if self.sample_count == 0:
             return 0.0
@@ -1175,10 +1164,6 @@
         -------
         float
             The average mean square error.
-<<<<<<< HEAD
-=======
-
->>>>>>> 1e250d9f
         """
         if self.sample_count == 0:
             return 0.0
@@ -1242,12 +1227,9 @@
         ----------
         y: float or list or np.ndarray
             The true value(s).
-<<<<<<< HEAD
-=======
 
         prediction: float or list or np.ndarray
             The predicted value(s).
->>>>>>> 1e250d9f
 
         prediction: float or list or np.ndarray
             The predicted value(s).
@@ -1283,10 +1265,6 @@
         -------
         float
             The window/current average mean square error.
-<<<<<<< HEAD
-=======
-
->>>>>>> 1e250d9f
         """
         if self._sample_count == 0:
             return 0.0
@@ -1301,10 +1279,6 @@
         -------
         float
             The window/current average mean absolute error.
-<<<<<<< HEAD
-=======
-
->>>>>>> 1e250d9f
         """
         if self._sample_count == 0:
             return 0.0
@@ -1319,10 +1293,6 @@
         -------
         float
             The average mean square error.
-<<<<<<< HEAD
-=======
-
->>>>>>> 1e250d9f
         """
         if self._sample_count == 0:
             return 0.0
@@ -1349,7 +1319,6 @@
                 str(self.get_average_root_mean_square_error())
 
 
-<<<<<<< HEAD
 class RunningTimeMeasurements(BaseObject):
     """ Class used to compute the running time for each evaluated prediction
         model.
@@ -1438,8 +1407,6 @@
                 str(self.get_current_testing_time())
 
 
-=======
->>>>>>> 1e250d9f
 def hamming_score(true_labels, predicts):
     """ Computes de hamming score, which is known as the label-based accuracy,
     designed for multi-label problems. It's defined as the number of correctly
